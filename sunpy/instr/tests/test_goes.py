--- conflicted
+++ resolved
@@ -2,15 +2,10 @@
 
 import copy
 import datetime
-<<<<<<< HEAD
 import pytest
 
 import numpy as np
 
-=======
-
-import pytest
->>>>>>> a9146b44
 from sunpy.time import TimeRange
 from sunpy.instr import goes
 import sunpy.lightcurve as lc
