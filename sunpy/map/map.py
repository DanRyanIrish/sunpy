--- conflicted
+++ resolved
@@ -27,6 +27,7 @@
 import sunpy.io as io
 import sunpy.wcs as wcs
 from sunpy.util import toggle_pylab, to_signed
+# from sunpy.io import read_file, read_file_header
 from sunpy.sun import constants
 from sunpy.time import parse_time, is_time
 from sunpy.image.rescale import reshape_image_to_4d_superpixel
@@ -49,7 +50,6 @@
     """ This object forms the base for all Map classes, both single and multi
     maps. """
 
-<<<<<<< HEAD
     @classmethod
     def get_properties(cls, header):
         """
@@ -79,10 +79,7 @@
             "nickname": header.get('detector', '')
             }
 
-    def __init__(self, data, header):
-=======
     def __init__(self, data, meta):
->>>>>>> 36341d8c
         """ Instancstanciate a Map class.
         
         Parameters
@@ -380,42 +377,15 @@
         }
     
     @classmethod
-<<<<<<< HEAD
-    def get_properties(cls, header):
+    def get_properties(cls, meta):
         """
         This is an overload of MapBase for Generic 2D types
         """
-        mapbaseprops = MapBase.get_properties(cls, header)
+        mapbaseprops = MapBase.get_properties(cls, meta)
         return mapbaseprops.update({
-            "rsun_meters": header.get('rsun_ref', constants.radius),
-            "rsun_arcseconds": header.get('rsun_obs', header.get('solar_r',
-                               header.get('radius',
-=======
-    def get_properties(cls, meta):
-        """Parses a map meta and determines default properties."""
-        if is_time(meta.get('date-obs',[])): # Hack! check FITS standard is a time
-            date = meta.get('date-obs')
-            # Check commonly used but non-standard FITS keyword for observation time is a time
-        elif is_time(meta.get('date_obs',[])): # Horrible [] hack
-            date = meta.get('date_obs')
-        else:
-            date = None
-        return {
-            "cmap": cm.gray,  # @UndefinedVariable
-            "date": parse_time(date) if date is not None else 'N/A',
-            "detector": meta.get('detector', ''),
-            "dsun": meta.get('dsun_obs', constants.au),
-            "exposure_time": meta.get('exptime', 0.),
-            "instrument": meta.get('instrume', ''),
-            "measurement": meta.get('wavelnth', ''),
-            "observatory": meta.get('telescop', ''),
-            "name": meta.get('telescop', '') + " " + 
-                    str(meta.get('wavelnth', '')),
-            "nickname": meta.get('detector', ''),
             "rsun_meters": meta.get('rsun_ref', constants.radius),
-            "rsun_arcseconds": meta.get('rsun_obs', meta.get('solar_r',
+            "rsun_arcseconds": meta.get('rsun_obs', header.get('solar_r',
                                meta.get('radius',
->>>>>>> 36341d8c
                                constants.average_angular_size))),
             "coordinate_system": {
                 'x': meta.get('ctype1', 'HPLN-TAN'),
@@ -932,8 +902,7 @@
         new_map = self.__class__(data, meta)
         
         return new_map
-        
-    #TODO: replace this with io.fits.write()
+    
     def save(self, filepath):
         """Saves the SunPy Map object to a file.
         
