--- conflicted
+++ resolved
@@ -3,15 +3,11 @@
 
 from __future__ import absolute_import
 
-<<<<<<< HEAD
 import datetime
 
 import numpy as np
 import astropy
 from astropy.nddata import NDData
-=======
-import numpy as np
->>>>>>> 4043ac41
 from matplotlib import pyplot as plt
 
 from sunpy.time import parse_time
@@ -25,13 +21,6 @@
 
     Attributes
     ----------
-<<<<<<< HEAD
-    freq_axis : np.ndarray
-        one-dimensional array with the frequency values at every data point
-
-    data : np.ndarray
-        one-dimensional array which the intensity at a particular frequency at every data-point.
-=======
     freq_axis : `~numpy.ndarray`
         one-dimensional array with the frequency values.
 
@@ -48,7 +37,6 @@
     >>> freq_axis = np.linspace(0, 10, 100)
     >>> spec = Spectrum(data, freq_axis)
     >>> spec.peek()   # doctest: +SKIP
->>>>>>> 4043ac41
     """
     def __new__(cls, data, *args, **kwargs):
         return np.asarray(data).view(cls)
