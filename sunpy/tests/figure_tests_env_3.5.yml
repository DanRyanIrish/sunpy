name: sunpy-figure-tests-3.5
channels:
- defaults
- conda-forge
dependencies:
- glymur=0.8.8=py35_0
- hypothesis=3.6.1=py35_0
- openjpeg=2.1.2=2
- wcsaxes=0.9=py35_0
- astropy=2.0=np111py35_0
- beautifulsoup4=4.5.3=py35_0
- contextlib2=0.5.4=py35_0
- cycler=0.10.0=py35_0
- dbus=1.10.10=0
- decorator=4.0.11=py35_0
- expat=2.1.0=0
- fontconfig=2.12.1=2
- freetype=2.5.5=2
- glib=2.50.2=1
- gst-plugins-base=1.8.0=0
- gstreamer=1.8.0=0
- icu=54.1=0
- jbig=2.1=0
- jpeg=9b=0
- libffi=3.2.1=1
- libgcc=5.2.0=0
- libgfortran=3.0.0=1
- libiconv=1.14=0
- libpng=1.6.27=0
- libtiff=4.0.6=3
- libxcb=1.12=1
- libxml2=2.9.4=0
- libxslt=1.1.29=0
- lxml=3.7.2=py35_0
- mock=2.0.0=py35_0
- matplotlib=2.0.0=np111py35_0
- mkl=2017.0.1=0
- networkx=1.11=py35_0
- numpy=1.11.3=py35_0
- openssl=1.0.2k=0
- pandas=0.19.2=np111py35_1
- pcre=8.39=1
- pillow=4.0.0=py35_0
- pip=9.0.1=py35_1
- py=1.4.32=py35_0
- pyparsing=2.1.4=py35_0
- pyqt=5.6.0=py35_2
- pytest
- pytest-mock=1.5.0=py35_0
- python=3.5.2=0
- python-dateutil=2.6.0=py35_0
- pytz=2016.10=py35_0
- qt=5.6.2=3
- readline=6.2=2
- requests=2.12.4=py35_0
- scikit-image=0.12.3=np111py35_1
- scipy=0.18.1=np111py35_1
- setuptools=27.2.0=py35_0
- sip=4.18=py35_0
- six=1.10.0=py35_0
- sqlalchemy=1.1.5=py35_0
- sqlite=3.13.0=0
- suds-jurko=0.6=py35_2
- tk=8.5.18=0
- wheel=0.29.0=py35_0
- xz=5.2.2=1
- zlib=1.2.8=3
- pip:
<<<<<<< HEAD
   - drms
=======
    - pytest-astropy
>>>>>>> db6776ed
<|MERGE_RESOLUTION|>--- conflicted
+++ resolved
@@ -13,6 +13,7 @@
 - cycler=0.10.0=py35_0
 - dbus=1.10.10=0
 - decorator=4.0.11=py35_0
+- drms
 - expat=2.1.0=0
 - fontconfig=2.12.1=2
 - freetype=2.5.5=2
@@ -66,8 +67,4 @@
 - xz=5.2.2=1
 - zlib=1.2.8=3
 - pip:
-<<<<<<< HEAD
-   - drms
-=======
-    - pytest-astropy
->>>>>>> db6776ed
+    - pytest-astropy