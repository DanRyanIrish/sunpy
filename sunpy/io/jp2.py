--- conflicted
+++ resolved
@@ -73,11 +73,7 @@
     """
     raise NotImplementedError("No jp2 writer is implemented")
 
-<<<<<<< HEAD
 def _get_data(filepath, j2k_to_image="opj_decompress"):
-=======
-def get_data(filepath, j2k_to_image="j2k_to_image"):
->>>>>>> 063c1a74
     """Extracts the data portion of a JPEG 2000 image
     
     Uses the OpenJPEG j2k_to_image command, if available, to extract the data
@@ -102,7 +98,7 @@
     tmpfile = os.path.join(tempfile.mkdtemp(), tmpname)
 
     with open(os.devnull, 'w') as fnull:
-        subprocess.call([j2k_to_image, "-i", filepath, "-o", tmpfile],
+        subprocess.call([j2k_to_image, "-i", filepath, "-o", tmpfile], 
                         stdout=fnull, stderr=fnull)
 
     data = imread(tmpfile)
