--- conflicted
+++ resolved
@@ -1,18 +1,9 @@
-<<<<<<< HEAD
-from __future__ import absolute_import
-
-=======
 from astropy.time import Time
->>>>>>> c5453213
 from sunpy.time import parse_time
-from sunpy.util import deprecated
 
 __all__ = ['julian_day', 'julian_centuries']
 
 
-@deprecated("1.0",
-            "'julian_day' is deprecated, use 'sunpy.time.parse_time(time).jd' instead",
-            alternative='sunpy.time.parse_time')
 def julian_day(t='now'):
     """
     Wrap a UTC -> JD conversion from astropy.
