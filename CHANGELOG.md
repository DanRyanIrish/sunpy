Latest
------
<<<<<<< HEAD
* Fixed `aiaprep` to return properly sized map.
=======

* Deprecation warnings fixed when using image coalignment.
>>>>>>> e566211e
* Sunpy is now Python 3.x compatible (3.4 and 3.5).
* Added a unit check and warnings for map metadata.
* Added IRIS SJI color maps.
* Updated `show_colormaps()` with new string filter to show a subset of color maps.
* Fixed MapCube animations by working around a bug in Astropy's ImageNormalize
* Remove ``vso.QueryResponse.num_records()`` in favour of `len(qr)`
* Add a `draw_rectangle` helper to `GenericMap` which can plot rectangles in the
  native coordinate system of the map.
* Added the ability to shift maps to correct for incorrect map location, for example.
* Bug fix for RHESSI summary light curve values.
* Mapcube solar derotation and coalignment now pass keywords to the routine used to
  shift the images, scipy.ndimage.interpolation.shift.
* Add automatic registration of ``GenericMap`` subclasses with the factory as
  long as they define an ``is_datasource_for`` method.
* Added functions ``flareclass_to_flux`` and ``flux_to_flareclass`` which convert
  between GOES flux to GOES class numbers (e.g. X12, M3.4).
* Removed old ``sunpy.util.goes_flare_class()``
* Bug fix for RHESSI summary light curve values.
* The ``MapCube.as_array`` function now returns a masked numpy array if at least
  one of the input maps in the MapCube has a mask.
* Map superpixel method now respects maps that have masks.
* Map superpixel method now accepts numpy functions as an argument, or any user-defined
  function.
* Map superpixel method no longer has the restriction that the number of original pixels
  in the x (or y) side of the superpixel exactly divides the number of original
  pixels in the x (or y) side of the original map data.
* `sunpy.physics.transforms` has been deprecated and the code moved into `sunpy.physics`.
* Add the `sunpy.coordinates` module, this adds the core physical solar coordinates frame within the astropy coordinates framework.
* Added ability of maps to draw contours on top of themselves (`draw_contours`)
* Added concatenate functionality to lightcurve base class.
* Fix Map to allow astropy.io.fits Header objects as valid input for meta arguments.
* Added an examples gallery using `sphinx-gallery`.
* API clean up to constants. Removed constant() function which is now replaced by get().
* Prevent helioviewer tests from checking access to the API endpoint when running tests offline.


0.6.0
-----

 * Enforced the use of Astropy Quantities through out most of SunPy.
 * Dropped Support for Python 2.6.
 * Remove old style string formatting and other 2.6 compatibility lines.
 * Added vso like querying feature to JSOC Client.
 * Refactor the JSOC client so that it follows the .query() .get() interface of VSOClient and UnifedDownloader.
 * Provide `__str__` and `__repr__` methods on vso `QueryResponse` deprecate `.show()`.
 * Downloaded files now keep file extensions rather than replacing all periods with underscores.
 * Update to TimeRange API, removed t1 and t0, start and end are now read-only attributes.
 * Added ability to download level3 data for lyra Light Curve along with corresponding tests.
 * Added support for gzipped FITS files.
 * Add STEREO HI Map subclass and color maps.
 * Map.rotate() no longer crops any image data.
 * For accuracy, default Map.rotate() transformation is set to bi-quartic.
 * `sunpy.image.transform.affine_transform` now casts integer data to float64 and sets NaN values to 0 for all transformations except scikit-image rotation with order <= 3.
 * CD matrix now updated, if present, when Map pixel size is changed.
 * Removed now-redundant method for rotating IRIS maps since the functionality exists in Map.rotate()
 * Provide `__str__` and `__repr__` methods on vso `QueryResponse` deprecate `.show()`
 * SunPy colormaps are now registered with matplotlib on import of `sunpy.cm`
 * `sunpy.cm.get_cmap` no longer defaults to 'sdoaia94'
 * Added database url config setting to be setup by default as a sqlite database in the sunpy working directory
 * Added a few tests for the sunpy.roi module
 * Added capability for figure-based tests
 * Removed now-redundant method for rotating IRIS maps since the functionality exists in Map.rotate().
 * SunPy colormaps are now registered with matplotlib on import of `sunpy.cm`.
 * `sunpy.cm.get_cmap` no longer defaults to 'sdoaia94'.
 * Added database url config setting to be setup by default as a sqlite database in the sunpy working directory.
 * Added a few tests for the sunpy.roi module.
 * Refactored mapcube co-alignment functionality.
 * Removed sample data from distribution and added ability to download sample files
 * Changed start of GOES 2 operational time range back to 1980-01-04 so data from 1980 can be read into GOESLightCurve object
 * Require JSOC request data calls have an email address attached.
 * Calculation of the solar rotation of a point on the Sun as seen from Earth, and its application to the de-rotation of mapcubes.
 * Downloaded files now keep file extensions rather than replacing all periods with underscores
 * Fixed the downloading of files with duplicate names in sunpy.database
 * Removed sample data from distribution and added ability to download sample files.
 * Added the calculation of the solar rotation of a point on the Sun as seen from Earth, and its application to the de-rotation of mapcubes.
 * Changed default for GOESLightCurve.create() so that it gets the data from the most recent existing GOES fits file.
 * Map plot functionality now uses the mask property if it is present, allowing the plotting of masked map data
 * Map Expects Quantities and returns quantities for most parameters.
 * Map now used Astropy.wcs for world <-> pixel conversions.
 * map.data_to_pixel now has a similar API to map.pixel_to_data.
 * map.shape has been replaced with map.dimensions, which is ordered
   x first.
 * map.rsun_arcseconds is now map.rsun_obs as it returns a quantity.
 * Map properties are now named tuples rather than dictionaries.
 * Improvement for Map plots, standardization and improved color tables,
   better access to plot variables through new plot_settings variable.
 * Huge improvements in Instrument Map doc strings. Now contain instrument
   descriptions as well as reference links for more info.
 * net.jsoc can query data series with time sampling by a Sample attribute implemented in vso.
 * MapCube.plot and MapCube.peek now support a user defined plot_function argument for customising the animation.
 * Added new sample data file, an AIA cutout file.
 * Moved documentation build directory to doc/build

0.5.0
-----

 * Added additional functionality to the GOES module i.e. the ability to calculate GOES temperature and emission measure from GOES fluxes.
 * changed _maps attribute in MapCube to a non-hidden type
 * Added Nobeyama Radioheliograph data support to Lightcurve object.
 * Fixed some tests on map method to support Windows
 * Added a window/split method to time range
 * Updates to spectrogram documentation
 * Added method Database.add_from_hek_query_result to HEK database
 * Added method Database.download_from_vso_query_result
 * GOES Lightcurve now makes use of a new source of GOES data, provides metadata, and data back to 1981.
 * Removed sqlalchemy as a requirement for SunPy
 * Added support for NOAA solar cycle prediction in lightcurves
 * Some basic tests for GenericLightCurve on types of expected input.
 * Fix algorithm in sunpy.sun.equation_of_center
 * Added Docstrings to LightCurve methods.
 * Added tests for classes in sunpy.map.sources. Note that some classes (TRACE, RHESSI) were left out because SunPy is not able to read their FITS files.
 * Added functions that implement image coalignment with support for MapCubes.
 * Cleaned up the sunpy namespace, removed .units, /ssw and .sphinx. Also moved .coords .physics.transforms.
 * Added contains functionality to TimeRange module
 * Added t='now' to parse_time to privide utcnow datetime.
 * Fixed time dependant functions (.sun) to default to t='now'
 * Fixed solar_semidiameter_angular_size
 * Improved line quality and performances issues with map.draw_grid()
 * Remove deprecated make_map command.

0.4.1
-----
Bug Fixes:
    * Fix map.rotate() functionality
    * Change of source for GOES data.
    * Fix EIT test data and sunpy FITS saving
    * Some documentation fixes
    * fix file paths to use os.path.join for platform independance.


0.4.0
-----
Features:

 * **Major** documentation refactor. A far reaching re-write and restructure.
 * Add a SunPy Database to store and search local data.
 * Add beta support for querying the HELIO HEC
 * Add beta HEK to VSO query translation.
 * Add the ability to download the GOES event list.
 * Add support for downloading and querying the LYTAF database.
 * Add support for ANA data.
 * Updated sun.constants to use astropy.constants objects which include units, source,
 and error instide. For more info check out http://docs.astropy.org/en/latest/constants/index.html
 * Add some beta support for IRIS data products
 * Add a new MapCubeAnimator class with interactive widgets which is returned by mapcube.peek().
 * The Glymur library is now used to read JPEG2000 files.
 * GOESLightCurve now supports all satellites.

Bug Fixes:

 * Add support for VSO queries through proxies.
 * Fix apparent Right Ascension calulations.
 * LightCurve meta data member now an OrderedDict Instance

0.3.2
-----
Bug Fixes:

 * Pass draw_limb arguments to patches.Circle
 * Pass graw_grid arguments to pyplot.plot()
 * Fix README code example
 * Fix Documentation links in potting guide
 * Update to new EVE data URL
 * Update LogicalLightcurve example in docs
 * Improved InteractiveVSOClient documentation
 * GOESLightCurve now fails politely if no data is avalible.

Known Bugs:

 * sunpy.util.unit_conversion.to_angstrom does not work if 'nm' is passed in.

0.3.1
-----

* Bug Fix: Fix a regression in CompositeMap that made contor plots fail.
* Bug Fix: Allow Map() to accept dict as metadata.
* Bug Fix: Pass arguments from Map() to io.read_file.

0.3.0
=====
Major Changes:

 * Removal of Optional PIL dependancy
 * Parse_time now looks through nested lists/tuples
 * Draw_limb and draw_grid are now implemented on MapCube and CompositeMap
 * Caculations for differential roation added
 * mapcube.plot() now runs a mpl animation with optional controls
 * A basic Region of Interest framework now exists under sunpy.roi
 * STEREO COR colour maps have been ported from solarsoft.
 * sunpy.time.timerange has a split() method that divides up a time range into n equal parts.
 * Added download progress bar
 * pyfits is depricated in favor of Astropy

spectra:

 * Plotting has been refactorted to use a consistent interface
 * spectra now no-longer inherits from numpy.ndarray instead has a .data attribute.

Map:
 * map now no-longer inherits from numpy.ndarray instead has a .data attribute.
 * make_map is deprecated in favor of Map which is a new factory class
 * sunpy.map.Map is now sunpy.map.GenericMap
 * mymap.header is now mymap.meta
 * attributes of the map class are now read only, changes have to be made through map.meta
 * new MapMeta class to replace MapHeader, MapMeta is not returned by sunpy.io
 * The groundwork for GenericMap inherting from astropy.NDData has been done, there is now a NDDataStandin class to provide basic functionality.

io:
 * top level file_tools improved to be more flexible and support multiple HDUs
 * all functions in sunpy.io now assume mutliple HDUs, even JP2 ones.
 * there is now a way to override the automatic filetype detection
 * Automatic fits file detection improved
 * extract_waveunit added to io.fits for detection of common ways of storing wavelength unit in fits files.


Bug fixes or under the hood changes:

 * A major re-work of all interal imports has resulted in a much cleaner namespace, i.e. sunpy.util.util is no longer used to import util.
 * Some SOHO and STEREO files were not reading properly due to a date_obs parameter.
 * Sunpy will now read JP2 files without a comment parameter.
 * Memory leak in Crotate patched
 * Callisto: Max gap between files removed

0.2.0
=====
Below are the main features that have been added for this release:

* Completely re-written plotting routines for most of the core datatypes.
* JPEG 2000 support as an input file type.
* Improved documentation for much of the code base, including re-written installation instructions.
* New lightcurve object
    * LYRA support
    * GOES/XRS support
    * SDO/EVE support
* New Spectrum and Spectrogram object (in development)
    * Spectrogram plotting routines
    * Callisto spectrum type and support
    * STEREO/SWAVES support
* Map Object
    * Added support for LASCO, Yohkoh/XRT maps
    * A new CompositeMap object for overlaying maps
    * Resample method
    * Superpixel method
    * The addition of the rotate() method for 2D maps.<|MERGE_RESOLUTION|>--- conflicted
+++ resolved
@@ -1,11 +1,8 @@
 Latest
 ------
-<<<<<<< HEAD
 * Fixed `aiaprep` to return properly sized map.
-=======
 
 * Deprecation warnings fixed when using image coalignment.
->>>>>>> e566211e
 * Sunpy is now Python 3.x compatible (3.4 and 3.5).
 * Added a unit check and warnings for map metadata.
 * Added IRIS SJI color maps.
